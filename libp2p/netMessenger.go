package libp2p

import (
	"context"
	"fmt"
	"strings"
	"sync"
	"time"

	"github.com/ElrondNetwork/elrond-go-core/core"
	"github.com/ElrondNetwork/elrond-go-core/core/check"
	"github.com/ElrondNetwork/elrond-go-core/core/throttler"
	commonCrypto "github.com/ElrondNetwork/elrond-go-crypto"
	logger "github.com/ElrondNetwork/elrond-go-logger"
	p2p "github.com/ElrondNetwork/elrond-go-p2p"
	"github.com/ElrondNetwork/elrond-go-p2p/config"
	"github.com/ElrondNetwork/elrond-go-p2p/debug"
	"github.com/ElrondNetwork/elrond-go-p2p/libp2p/connectionMonitor"
	"github.com/ElrondNetwork/elrond-go-p2p/libp2p/crypto"
	"github.com/ElrondNetwork/elrond-go-p2p/libp2p/disabled"
	discoveryFactory "github.com/ElrondNetwork/elrond-go-p2p/libp2p/discovery/factory"
	"github.com/ElrondNetwork/elrond-go-p2p/libp2p/metrics"
	metricsFactory "github.com/ElrondNetwork/elrond-go-p2p/libp2p/metrics/factory"
	"github.com/ElrondNetwork/elrond-go-p2p/libp2p/networksharding/factory"
	logging "github.com/ipfs/go-log"
	"github.com/libp2p/go-libp2p"
	"github.com/libp2p/go-libp2p-pubsub"
	"github.com/libp2p/go-libp2p/core/peer"
	"github.com/libp2p/go-libp2p/core/protocol"
)

const (
	// TestListenAddrWithIp4AndTcp defines the local host listening ip v.4 address and TCP used in testing
	TestListenAddrWithIp4AndTcp = "/ip4/127.0.0.1/tcp/"

	// DirectSendID represents the protocol ID for sending and receiving direct P2P messages
	DirectSendID = protocol.ID("/erd/directsend/1.0.0")

	durationCheckConnections        = time.Second
	refreshPeersOnTopic             = time.Second * 3
	ttlPeersOnTopic                 = time.Second * 10
	ttlConnectionsWatcher           = time.Hour * 2
	pubsubTimeCacheDuration         = 10 * time.Minute
	acceptMessagesInAdvanceDuration = 20 * time.Second // we are accepting the messages with timestamp in the future only for this delta
	pollWaitForConnectionsInterval  = time.Second
	broadcastGoRoutines             = 1000
	timeBetweenExternalLoggersCheck = time.Second * 20
	minRangePortValue               = 1025
	noSignPolicy                    = pubsub.MessageSignaturePolicy(0) // should be used only in tests
	msgBindError                    = "address already in use"
	maxRetriesIfBindError           = 10

	baseErrorSuffix      = "when creating a new network messenger"
	pubSubMaxMessageSize = 1 << 21 // 2 MB
)

type messageSigningConfig bool

const (
	withMessageSigning    messageSigningConfig = true
	withoutMessageSigning messageSigningConfig = false
)

var log = logger.GetOrCreate("p2p/libp2p")

var _ p2p.Messenger = (*networkMessenger)(nil)
var externalPackages = []string{"dht", "nat", "basichost", "pubsub"}

func init() {
	pubsub.TimeCacheDuration = pubsubTimeCacheDuration

	for _, external := range externalPackages {
		_ = logger.GetOrCreate(fmt.Sprintf("external/%s", external))
	}
}

// TODO refactor this struct to have be a wrapper (with logic) over a glue code
// TODO[Sorin]: further cleanup of this struct
type networkMessenger struct {
	p2pSigner
	p2p.MessageHandler
	p2p.ConnectionsHandler

	ctx        context.Context
	cancelFunc context.CancelFunc
	p2pHost    ConnectableHost
	port       int
	// TODO refactor this (connMonitor & connMonitorWrapper)
	connMonitor             ConnectionMonitor
	connMonitorWrapper      p2p.ConnectionMonitorWrapper
	printConnectionsWatcher p2p.ConnectionsWatcher
	mutPeerTopicNotifiers   sync.RWMutex
	peerTopicNotifiers      []p2p.PeerTopicNotifier
}

// ArgsNetworkMessenger defines the options used to create a p2p wrapper
type ArgsNetworkMessenger struct {
	ListenAddress         string
	Marshaller            p2p.Marshaller
	P2pConfig             config.P2PConfig
	SyncTimer             p2p.SyncTimer
	PreferredPeersHolder  p2p.PreferredPeersHolderHandler
	NodeOperationMode     p2p.NodeOperation
	PeersRatingHandler    p2p.PeersRatingHandler
	ConnectionWatcherType string
	P2pPrivateKey         commonCrypto.PrivateKey
	P2pSingleSigner       commonCrypto.SingleSigner
	P2pKeyGenerator       commonCrypto.KeyGenerator
}

// NewNetworkMessenger creates a libP2P messenger by opening a port on the current machine
func NewNetworkMessenger(args ArgsNetworkMessenger) (*networkMessenger, error) {
	return newNetworkMessenger(args, withMessageSigning)
}

func newNetworkMessenger(args ArgsNetworkMessenger, messageSigning messageSigningConfig) (*networkMessenger, error) {
	if check.IfNil(args.Marshaller) {
		return nil, fmt.Errorf("%w %s", p2p.ErrNilMarshaller, baseErrorSuffix)
	}
	if check.IfNil(args.SyncTimer) {
		return nil, fmt.Errorf("%w %s", p2p.ErrNilSyncTimer, baseErrorSuffix)
	}
	if check.IfNil(args.PreferredPeersHolder) {
		return nil, fmt.Errorf("%w %s", p2p.ErrNilPreferredPeersHolder, baseErrorSuffix)
	}
	if check.IfNil(args.PeersRatingHandler) {
		return nil, fmt.Errorf("%w %s", p2p.ErrNilPeersRatingHandler, baseErrorSuffix)
	}
	if check.IfNil(args.P2pPrivateKey) {
		return nil, fmt.Errorf("%w %s", p2p.ErrNilP2pPrivateKey, baseErrorSuffix)
	}
	if check.IfNil(args.P2pSingleSigner) {
		return nil, fmt.Errorf("%w %s", p2p.ErrNilP2pSingleSigner, baseErrorSuffix)
	}
	if check.IfNil(args.P2pKeyGenerator) {
		return nil, fmt.Errorf("%w %s", p2p.ErrNilP2pKeyGenerator, baseErrorSuffix)
	}

	setupExternalP2PLoggers()

	p2pNode, err := constructNodeWithPortRetry(args)
	if err != nil {
		return nil, err
	}

	err = p2pNode.validateSeeders(args.P2pConfig.KadDhtPeerDiscovery.InitialPeerList)
	if err != nil {
		return nil, err
	}

	err = addComponentsToNode(args, p2pNode, messageSigning)
	if err != nil {
		log.LogIfError(p2pNode.p2pHost.Close())
		return nil, err
	}

	return p2pNode, nil
}

func constructNode(
	args ArgsNetworkMessenger,
) (*networkMessenger, error) {

	port, err := getPort(args.P2pConfig.Node.Port, checkFreePort)
	if err != nil {
		return nil, err
	}

	log.Debug("connectionWatcherType", "type", args.ConnectionWatcherType)
	connWatcher, err := metricsFactory.NewConnectionsWatcher(args.ConnectionWatcherType, ttlConnectionsWatcher)
	if err != nil {
		return nil, err
	}

	p2pPrivateKey, err := crypto.ConvertPrivateKeyToLibp2pPrivateKey(args.P2pPrivateKey)
	if err != nil {
		return nil, err
	}

	address := fmt.Sprintf(args.ListenAddress+"%d", port)
	opts := []libp2p.Option{
		libp2p.ListenAddrStrings(address),
		libp2p.Identity(p2pPrivateKey),
		libp2p.DefaultMuxers,
		libp2p.DefaultSecurity,
		libp2p.DefaultTransports,
		// we need to disable relay option in order to save the node's bandwidth as much as possible
		libp2p.DisableRelay(),
		libp2p.NATPortMap(),
	}

	h, err := libp2p.New(opts...)
	if err != nil {
		return nil, err
	}

	p2pSignerArgs := crypto.ArgsP2pSignerWrapper{
		PrivateKey: args.P2pPrivateKey,
		Signer:     args.P2pSingleSigner,
		KeyGen:     args.P2pKeyGenerator,
	}

	p2pSignerInstance, err := crypto.NewP2PSignerWrapper(p2pSignerArgs)
	if err != nil {
		return nil, err
	}

	ctx, cancelFunc := context.WithCancel(context.Background())
	p2pNode := &networkMessenger{
		p2pSigner:               p2pSignerInstance,
		ctx:                     ctx,
		cancelFunc:              cancelFunc,
		p2pHost:                 NewConnectableHost(h),
		port:                    port,
		printConnectionsWatcher: connWatcher,
		peerTopicNotifiers:      make([]p2p.PeerTopicNotifier, 0),
	}

	return p2pNode, nil
}

func constructNodeWithPortRetry(
	args ArgsNetworkMessenger,
) (*networkMessenger, error) {

	var lastErr error
	for i := 0; i < maxRetriesIfBindError; i++ {
		p2pNode, err := constructNode(args)
		if err == nil {
			return p2pNode, nil
		}

		lastErr = err
		if !strings.Contains(err.Error(), msgBindError) {
			// not a bind error, return directly
			return nil, err
		}

		log.Debug("bind error in network messenger", "retry number", i+1, "error", err)
	}

	return nil, lastErr
}

func setupExternalP2PLoggers() {
	for _, external := range externalPackages {
		logLevel := logger.GetLoggerLogLevel("external/" + external)
		if logLevel > logger.LogTrace {
			continue
		}

		_ = logging.SetLogLevel(external, "DEBUG")
	}
}

func addComponentsToNode(
	args ArgsNetworkMessenger,
	p2pNode *networkMessenger,
	messageSigning messageSigningConfig,
) error {
	var err error

	preferredPeersHolder := args.PreferredPeersHolder
	peersRatingHandler := args.PeersRatingHandler
	marshaller := args.Marshaller

	pubSub, err := p2pNode.createPubSub(messageSigning)
	if err != nil {
		return err
	}

	peersOnChannelInstance, err := newPeersOnChannel(
		peersRatingHandler,
		pubSub.ListPeers,
		refreshPeersOnTopic,
		ttlPeersOnTopic)
	if err != nil {
		return err
	}

	sharder, err := p2pNode.createSharder(args)
	if err != nil {
		return err
	}

	peerDiscoverer, err := p2pNode.createDiscoverer(args.P2pConfig, sharder)
	if err != nil {
		return err
	}

	err = p2pNode.createConnectionMonitor(args.P2pConfig, sharder, preferredPeersHolder, peerDiscoverer)
	if err != nil {
		return err
	}

	ds, err := NewDirectSender(p2pNode.ctx, p2pNode.p2pHost, p2pNode, marshaller)
	if err != nil {
		return err
	}

	goRoutinesThrottler, err := throttler.NewNumGoRoutinesThrottler(broadcastGoRoutines)
	if err != nil {
		return err
	}

	argsMessageHandler := ArgMessagesHandler{
		PubSub:             pubSub,
		DirectSender:       ds,
		Throttler:          goRoutinesThrottler,
		OutgoingCLB:        NewOutgoingChannelLoadBalancer(),
		Marshaller:         marshaller,
		ConnMonitorWrapper: p2pNode.connMonitorWrapper,
		PeersRatingHandler: peersRatingHandler,
		Debugger:           debug.NewP2PDebugger(core.PeerID(p2pNode.p2pHost.ID())),
		SyncTimer:          args.SyncTimer,
		PeerID:             p2pNode.ID(),
	}
	p2pNode.MessageHandler, err = NewMessagesHandler(argsMessageHandler)
	if err != nil {
		return err
	}

	connectionsMetric := metrics.NewConnectionsMetric()
	p2pNode.p2pHost.Network().Notify(connectionsMetric)

	argsConnectionsHandler := ArgConnectionsHandler{
		P2pHost:              p2pNode.p2pHost,
		PeersOnChannel:       peersOnChannelInstance,
		PeerShardResolver:    &unknownPeerShardResolver{},
		Sharder:              sharder,
		PreferredPeersHolder: preferredPeersHolder,
		ConnMonitor:          p2pNode.connMonitor,
		PeerDiscoverer:       peerDiscoverer,
		PeerID:               p2pNode.ID(),
		ConnectionsMetric:    connectionsMetric,
	}
	p2pNode.ConnectionsHandler, err = NewConnectionsHandler(argsConnectionsHandler)
	if err != nil {
		return err
	}

	p2pNode.printLogs()

	return nil
}

<<<<<<< HEAD
func (netMes *networkMessenger) validateSeeders(seeders []string) error {
	selfID := netMes.p2pHost.ID().String()
	for _, seeder := range seeders {
		if strings.Contains(seeder, selfID) {
			return fmt.Errorf("%w, self ID %s is in the initial peer list", p2p.ErrInvalidConfig, selfID)
		}
	}

	return nil
}

func (netMes *networkMessenger) createPubSub(messageSigning messageSigningConfig, peersRatingHandler p2p.PeersRatingHandler) error {
=======
func (netMes *networkMessenger) createPubSub(messageSigning messageSigningConfig) (PubSub, error) {
>>>>>>> 98fbbf9f
	optsPS := make([]pubsub.Option, 0)
	if messageSigning == withoutMessageSigning {
		log.Warn("signature verification is turned off in network messenger instance. NOT recommended in production environment")
		optsPS = append(optsPS, pubsub.WithMessageSignaturePolicy(noSignPolicy))
	}

	optsPS = append(optsPS,
		pubsub.WithPeerFilter(netMes.newPeerFound),
		pubsub.WithMaxMessageSize(pubSubMaxMessageSize),
	)

	return pubsub.NewGossipSub(netMes.ctx, netMes.p2pHost, optsPS...)
}

func (netMes *networkMessenger) newPeerFound(pid peer.ID, topic string) bool {
	netMes.mutPeerTopicNotifiers.RLock()
	defer netMes.mutPeerTopicNotifiers.RUnlock()
	for _, notifier := range netMes.peerTopicNotifiers {
		notifier.NewPeerFound(core.PeerID(pid), topic)
	}

	return true
}

func (netMes *networkMessenger) createSharder(argsNetMes ArgsNetworkMessenger) (p2p.Sharder, error) {
	args := factory.ArgsSharderFactory{
		PeerShardResolver:    &unknownPeerShardResolver{},
		Pid:                  netMes.p2pHost.ID(),
		P2pConfig:            argsNetMes.P2pConfig,
		PreferredPeersHolder: argsNetMes.PreferredPeersHolder,
		NodeOperationMode:    argsNetMes.NodeOperationMode,
	}

	return factory.NewSharder(args)
}

func (netMes *networkMessenger) createDiscoverer(p2pConfig config.P2PConfig, sharder p2p.Sharder) (p2p.PeerDiscoverer, error) {
	args := discoveryFactory.ArgsPeerDiscoverer{
		Context:            netMes.ctx,
		Host:               netMes.p2pHost,
		Sharder:            sharder,
		P2pConfig:          p2pConfig,
		ConnectionsWatcher: netMes.printConnectionsWatcher,
	}

	return discoveryFactory.NewPeerDiscoverer(args)
}

func (netMes *networkMessenger) createConnectionMonitor(
	p2pConfig config.P2PConfig,
	sharderInstance p2p.Sharder,
	preferredPeersHolder p2p.PreferredPeersHolderHandler,
	peerDiscoverer p2p.PeerDiscoverer,
) error {
	reconnecter, ok := peerDiscoverer.(p2p.Reconnecter)
	if !ok {
		return fmt.Errorf("%w when converting peerDiscoverer to reconnecter interface", p2p.ErrWrongTypeAssertion)
	}

	sharder, ok := sharderInstance.(connectionMonitor.Sharder)
	if !ok {
		return fmt.Errorf("%w in networkMessenger.createConnectionMonitor", p2p.ErrWrongTypeAssertions)
	}

	args := connectionMonitor.ArgsConnectionMonitorSimple{
		Reconnecter:                reconnecter,
		Sharder:                    sharder,
		ThresholdMinConnectedPeers: p2pConfig.Node.ThresholdMinConnectedPeers,
		PreferredPeersHolder:       preferredPeersHolder,
		ConnectionsWatcher:         netMes.printConnectionsWatcher,
	}
	var err error
	netMes.connMonitor, err = connectionMonitor.NewLibp2pConnectionMonitorSimple(args)
	if err != nil {
		return err
	}

	cmw := newConnectionMonitorWrapper(
		netMes.p2pHost.Network(),
		netMes.connMonitor,
		&disabled.PeerDenialEvaluator{},
	)
	netMes.p2pHost.Network().Notify(cmw)
	netMes.connMonitorWrapper = cmw

	go func() {
		for {
			cmw.CheckConnectionsBlocking()
			select {
			case <-time.After(durationCheckConnections):
			case <-netMes.ctx.Done():
				log.Debug("peer monitoring go routine is stopping...")
				return
			}
		}
	}()

	return nil
}

func (netMes *networkMessenger) printLogs() {
	addresses := make([]interface{}, 0)
	for i, address := range netMes.p2pHost.Addrs() {
		addresses = append(addresses, fmt.Sprintf("addr%d", i))
		addresses = append(addresses, address.String()+"/p2p/"+netMes.ID().Pretty())
	}
	log.Info("listening on addresses", addresses...)

	go netMes.checkExternalLoggers()
}

func (netMes *networkMessenger) checkExternalLoggers() {
	for {
		select {
		case <-netMes.ctx.Done():
			log.Debug("closing networkMessenger.checkExternalLoggers go routine")
			return
		case <-time.After(timeBetweenExternalLoggersCheck):
		}

		setupExternalP2PLoggers()
	}
}

// Close closes the host, connections and streams
func (netMes *networkMessenger) Close() error {
	log.Debug("closing network messenger's host...")

	var err error
	log.Debug("closing network messenger's messages handler...")
	errMH := netMes.MessageHandler.Close()
	if errMH != nil {
		err = errMH
		log.Warn("networkMessenger.Close",
			"component", "messagesHandler",
			"error", err)
	}

	log.Debug("closing network messenger's connections handler...")
	errCH := netMes.ConnectionsHandler.Close()
	if errCH != nil {
		err = errCH
		log.Warn("networkMessenger.Close",
			"component", "connectionsHandler",
			"error", err)
	}

	errHost := netMes.p2pHost.Close()
	if errHost != nil {
		err = errHost
		log.Warn("networkMessenger.Close",
			"component", "host",
			"error", err)
	}

	log.Debug("closing network messenger's print connection watcher...")
	errConnWatcher := netMes.printConnectionsWatcher.Close()
	if errConnWatcher != nil {
		err = errConnWatcher
		log.Warn("networkMessenger.Close",
			"component", "connectionsWatcher",
			"error", err)
	}

	log.Debug("closing network messenger's components through the context...")
	netMes.cancelFunc()

	log.Debug("closing network messenger's peerstore...")
	errPeerStore := netMes.p2pHost.Peerstore().Close()
	if errPeerStore != nil {
		err = errPeerStore
		log.Warn("networkMessenger.Close",
			"component", "peerstore",
			"error", err)
	}

	if err == nil {
		log.Info("network messenger closed successfully")
	}

	return err
}

// ID returns the messenger's ID
func (netMes *networkMessenger) ID() core.PeerID {
	h := netMes.p2pHost

	return core.PeerID(h.ID())
}

// SetPeerDenialEvaluator sets the peer black list handler
// TODO decide if we continue on using setters or switch to options. Refactor if necessary
func (netMes *networkMessenger) SetPeerDenialEvaluator(handler p2p.PeerDenialEvaluator) error {
	return netMes.connMonitorWrapper.SetPeerDenialEvaluator(handler)
}

// Port returns the port that this network messenger is using
func (netMes *networkMessenger) Port() int {
	return netMes.port
}

// AddPeerTopicNotifier will add a new peer topic notifier
func (netMes *networkMessenger) AddPeerTopicNotifier(notifier p2p.PeerTopicNotifier) error {
	if check.IfNil(notifier) {
		return p2p.ErrNilPeerTopicNotifier
	}

	netMes.mutPeerTopicNotifiers.Lock()
	netMes.peerTopicNotifiers = append(netMes.peerTopicNotifiers, notifier)
	netMes.mutPeerTopicNotifiers.Unlock()

	log.Debug("networkMessenger.AddPeerTopicNotifier", "type", fmt.Sprintf("%T", notifier))

	return nil
}

// IsInterfaceNil returns true if there is no value under the interface
func (netMes *networkMessenger) IsInterfaceNil() bool {
	return netMes == nil
}<|MERGE_RESOLUTION|>--- conflicted
+++ resolved
@@ -344,7 +344,6 @@
 	return nil
 }
 
-<<<<<<< HEAD
 func (netMes *networkMessenger) validateSeeders(seeders []string) error {
 	selfID := netMes.p2pHost.ID().String()
 	for _, seeder := range seeders {
@@ -356,10 +355,7 @@
 	return nil
 }
 
-func (netMes *networkMessenger) createPubSub(messageSigning messageSigningConfig, peersRatingHandler p2p.PeersRatingHandler) error {
-=======
 func (netMes *networkMessenger) createPubSub(messageSigning messageSigningConfig) (PubSub, error) {
->>>>>>> 98fbbf9f
 	optsPS := make([]pubsub.Option, 0)
 	if messageSigning == withoutMessageSigning {
 		log.Warn("signature verification is turned off in network messenger instance. NOT recommended in production environment")
