--- conflicted
+++ resolved
@@ -44,20 +44,16 @@
 }
 
 // PubsubCallback -
-func (handler *messagesHandler) PubsubCallback(topicProcs TopicProcessor, topic string) func(ctx context.Context, pid peer.ID, message *pubsub.Message) bool {
+func (handler *messagesHandler) PubsubCallback(msgProc p2p.MessageProcessor, topic string) func(ctx context.Context, pid peer.ID, message *pubsub.Message) bool {
+	topicProcs := newTopicProcessors()
+	_ = topicProcs.AddTopicProcessor("identifier", msgProc)
+
 	return handler.pubsubCallback(topicProcs, topic)
 }
 
 // PubsubCallback -
 func (netMes *networkMessenger) PubsubCallback(handler p2p.MessageProcessor, topic string) func(ctx context.Context, pid peer.ID, message *pubsub.Message) bool {
-<<<<<<< HEAD
-	topicProcs := newTopicProcessors()
-	_ = topicProcs.AddTopicProcessor("identifier", handler)
-
-	return netMes.messagesHandler.(*messagesHandler).PubsubCallback(topicProcs, topic)
-=======
 	return netMes.MessageHandler.(*messagesHandler).PubsubCallback(handler, topic)
->>>>>>> 0c6b6f0e
 }
 
 // ValidMessageByTimestamp -
@@ -93,28 +89,8 @@
 }
 
 // BroadcastOnChannelBlocking -
-func (handler *messagesHandler) BroadcastOnChannelBlocking(channel string, topic string, buff []byte) error {
-	return handler.broadcastOnChannelBlocking(channel, topic, buff)
-}
-
-// BroadcastOnChannelBlocking -
 func (netMes *networkMessenger) BroadcastOnChannelBlocking(channel string, topic string, buff []byte) error {
-<<<<<<< HEAD
-	return netMes.messagesHandler.(*messagesHandler).BroadcastOnChannelBlocking(channel, topic, buff)
-}
-
-// BroadcastOnChannelBlockingUsingPrivateKey -
-func (handler *messagesHandler) BroadcastOnChannelBlockingUsingPrivateKey(
-	channel string,
-	topic string,
-	buff []byte,
-	pid core.PeerID,
-	skBytes []byte,
-) error {
-	return handler.broadcastOnChannelBlockingUsingPrivateKey(channel, topic, buff, pid, skBytes)
-=======
 	return netMes.MessageHandler.(*messagesHandler).broadcastOnChannelBlocking(channel, topic, buff)
->>>>>>> 0c6b6f0e
 }
 
 // ProcessReceivedDirectMessage -
@@ -212,37 +188,4 @@
 
 func NewUnknownPeerShardResolver() *unknownPeerShardResolver {
 	return &unknownPeerShardResolver{}
-}
-
-// NewMessagesHandlerWithNoRoutine -
-func NewMessagesHandlerWithNoRoutine(args ArgMessagesHandler) *messagesHandler {
-	ctx, cancel := context.WithCancel(context.Background())
-	handler := &messagesHandler{
-		ctx:                ctx,
-		cancelFunc:         cancel,
-		pb:                 args.PubSub,
-		ds:                 args.DirectSender,
-		throttler:          args.Throttler,
-		outgoingCLB:        args.OutgoingCLB,
-		topicsHandler:      args.TopicsHandler,
-		marshaller:         args.Marshaller,
-		connMonitorWrapper: args.ConnMonitorWrapper,
-		peersRatingHandler: args.PeersRatingHandler,
-		debugger:           args.Debugger,
-		syncTimer:          args.SyncTimer,
-		idProvider:         args.IDProvider,
-	}
-
-	_ = handler.ds.RegisterMessageHandler(handler.directMessageHandler)
-	return handler
-}
-
-// BlacklistPid -
-func (handler *messagesHandler) BlacklistPid(pid core.PeerID, banDuration time.Duration) {
-	handler.blacklistPid(pid, banDuration)
-}
-
-// TransformAndCheckMessage -
-func (handler *messagesHandler) TransformAndCheckMessage(pbMsg *pubsub.Message, pid core.PeerID, topic string) (p2p.MessageP2P, error) {
-	return handler.transformAndCheckMessage(pbMsg, pid, topic)
 }