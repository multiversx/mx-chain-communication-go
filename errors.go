package p2p

import (
	"errors"
)

// ErrNilContext signals that a nil context was provided
var ErrNilContext = errors.New("nil context")

// ErrNilMockNet signals that a nil mocknet was provided. Should occur only in testing!!!
var ErrNilMockNet = errors.New("nil mocknet provided")

// ErrNilTopic signals that a nil topic has been provided
var ErrNilTopic = errors.New("nil topic")

// ErrChannelDoesNotExist signals that a requested channel does not exist
var ErrChannelDoesNotExist = errors.New("channel does not exist")

// ErrChannelCanNotBeDeleted signals that a channel can not be deleted (might be the default channel)
var ErrChannelCanNotBeDeleted = errors.New("channel can not be deleted")

// ErrChannelCanNotBeReAdded signals that a channel can not be re added as it is the default channel
var ErrChannelCanNotBeReAdded = errors.New("channel can not be re added")

// ErrNilMessage signals that a nil message has been received
var ErrNilMessage = errors.New("nil message")

// ErrAlreadySeenMessage signals that the message has already been seen
var ErrAlreadySeenMessage = errors.New("already seen this message")

// ErrMessageTooNew signals that a message has a timestamp that is in the future relative to self
var ErrMessageTooNew = errors.New("message is too new")

// ErrMessageTooOld signals that a message has a timestamp that is in the past relative to self
var ErrMessageTooOld = errors.New("message is too old")

// ErrNilDirectSendMessageHandler signals that the message handler for new message has not been wired
var ErrNilDirectSendMessageHandler = errors.New("nil direct sender message handler")

// ErrPeerNotDirectlyConnected signals that the peer is not directly connected to self
var ErrPeerNotDirectlyConnected = errors.New("peer is not directly connected")

// ErrNilHost signals that a nil host has been provided
var ErrNilHost = errors.New("nil host")

// ErrNilValidator signals that a validator hasn't been set for the required topic
var ErrNilValidator = errors.New("no validator has been set for this topic")

// ErrPeerDiscoveryProcessAlreadyStarted signals that a peer discovery is already turned on
var ErrPeerDiscoveryProcessAlreadyStarted = errors.New("peer discovery is already turned on")

// ErrMessageTooLarge signals that the message provided is too large
var ErrMessageTooLarge = errors.New("buffer too large")

// ErrEmptyBufferToSend signals that an empty buffer was provided for sending to other peers
var ErrEmptyBufferToSend = errors.New("empty buffer to send")

// ErrNilFetchPeersOnTopicHandler signals that a nil handler was provided
var ErrNilFetchPeersOnTopicHandler = errors.New("nil fetch peers on topic handler")

// ErrInvalidDurationProvided signals that an invalid time.Duration has been provided
var ErrInvalidDurationProvided = errors.New("invalid time.Duration provided")

// ErrTooManyGoroutines is raised when the number of goroutines has exceeded a threshold
var ErrTooManyGoroutines = errors.New(" number of goroutines exceeded")

// ErrInvalidValue signals that an invalid value has been provided
var ErrInvalidValue = errors.New("invalid value")

// ErrInvalidPortValue signals that an invalid port value has been provided
var ErrInvalidPortValue = errors.New("invalid port value")

// ErrInvalidPortsRangeString signals that an invalid ports range string has been provided
var ErrInvalidPortsRangeString = errors.New("invalid ports range string")

// ErrInvalidStartingPortValue signals that an invalid starting port value has been provided
var ErrInvalidStartingPortValue = errors.New("invalid starting port value")

// ErrInvalidEndingPortValue signals that an invalid ending port value has been provided
var ErrInvalidEndingPortValue = errors.New("invalid ending port value")

// ErrEndPortIsSmallerThanStartPort signals that the ending port value is smaller than the starting port value
var ErrEndPortIsSmallerThanStartPort = errors.New("ending port value is smaller than the starting port value")

// ErrNoFreePortInRange signals that no free port was found from provided range
var ErrNoFreePortInRange = errors.New("no free port in range")

// ErrNilSharder signals that the provided sharder is nil
var ErrNilSharder = errors.New("nil sharder")

// ErrNilPeerShardResolver signals that the peer shard resolver provided is nil
var ErrNilPeerShardResolver = errors.New("nil PeerShardResolver")

// ErrNilMarshaller signals that an operation has been attempted to or with a nil marshaller implementation
var ErrNilMarshaller = errors.New("nil marshaller")

// ErrWrongTypeAssertion signals that a wrong type assertion occurred
var ErrWrongTypeAssertion = errors.New("wrong type assertion")

// ErrNilReconnecter signals that a nil reconnecter has been provided
var ErrNilReconnecter = errors.New("nil reconnecter")

// ErrUnwantedPeer signals that the provided peer has a longer kademlia distance in respect with the already connected
// peers and a connection to this peer will result in an immediate disconnection
var ErrUnwantedPeer = errors.New("unwanted peer: will not initiate connection as it will get disconnected")

// ErrNilPeerDenialEvaluator signals that a nil peer denial evaluator was provided
var ErrNilPeerDenialEvaluator = errors.New("nil peer denial evaluator")

// ErrMessageUnmarshalError signals that an invalid message was received from a peer. There is no way to communicate
// with such a peer as it does not respect the protocol
var ErrMessageUnmarshalError = errors.New("message unmarshal error")

// ErrUnsupportedFields signals that unsupported fields are provided
var ErrUnsupportedFields = errors.New("unsupported fields")

// ErrUnsupportedMessageVersion signals that an unsupported message version was detected
var ErrUnsupportedMessageVersion = errors.New("unsupported message version")

// ErrNilSyncTimer signals that a nil sync timer was provided
var ErrNilSyncTimer = errors.New("nil sync timer")

// ErrNilPreferredPeersHolder signals that a nil preferred peers holder was provided
var ErrNilPreferredPeersHolder = errors.New("nil peers holder")

// ErrInvalidSeedersReconnectionInterval signals that an invalid seeders reconnection interval error occurred
var ErrInvalidSeedersReconnectionInterval = errors.New("invalid seeders reconnection interval")

// ErrMessageProcessorAlreadyDefined signals that a message processor was already defined on the provided topic and identifier
var ErrMessageProcessorAlreadyDefined = errors.New("message processor already defined")

// ErrMessageProcessorDoesNotExists signals that a message processor does not exist on the provided topic and identifier
var ErrMessageProcessorDoesNotExists = errors.New("message processor does not exists")

// ErrWrongTypeAssertions signals that a wrong type assertion occurred
var ErrWrongTypeAssertions = errors.New("wrong type assertion")

// ErrNilConnectionsWatcher signals that a nil connections watcher has been provided
var ErrNilConnectionsWatcher = errors.New("nil connections watcher")

// ErrNilPeersRatingHandler signals that a nil peers rating handler has been provided
var ErrNilPeersRatingHandler = errors.New("nil peers rating handler")

// ErrNilP2pPrivateKey signals that a nil p2p private key has been provided
var ErrNilP2pPrivateKey = errors.New("nil p2p private key")

// ErrNilP2pSingleSigner signals that a nil p2p single signer has been provided
var ErrNilP2pSingleSigner = errors.New("nil p2p single signer")

// ErrNilP2pKeyGenerator signals that a nil p2p key generator has been provided
var ErrNilP2pKeyGenerator = errors.New("nil p2p key generator")

// ErrNilCacher signals that a nil cacher has been provided
var ErrNilCacher = errors.New("nil cacher")

// ErrNilP2PSigner signals that a nil p2p signer has been provided
var ErrNilP2PSigner = errors.New("nil p2p signer")

// ErrNilPeerTopicNotifier signals that a nil peer topic notifier have been provided
var ErrNilPeerTopicNotifier = errors.New("nil peer topic notifier")

// ErrNilPubSub signals that a nil pubSub has been provided
var ErrNilPubSub = errors.New("nil pubSub")

// ErrNilDirectSender signals that a nil direct sender has been provided
var ErrNilDirectSender = errors.New("nil direct sender")

// ErrNilThrottler signals that a nil throttler has been provided
var ErrNilThrottler = errors.New("nil throttler")

// ErrNilChannelLoadBalancer signals that a nil channel load balancer has been provided
var ErrNilChannelLoadBalancer = errors.New("nil channel load balancer")

// ErrNilConnectionMonitorWrapper signals that a nil connections monitor wrapper has been provided
var ErrNilConnectionMonitorWrapper = errors.New("nil connections monitor wrapper")

// ErrNilDebugger signals that a nil debugger has been provided
var ErrNilDebugger = errors.New("nil debugger")

<<<<<<< HEAD
// ErrInvalidConfig signals that an invalid config has been provided
var ErrInvalidConfig = errors.New("invalid config")
=======
// ErrNilPeersOnChannel signals that a nil peers on channel has been provided
var ErrNilPeersOnChannel = errors.New("nil peers on channel")

// ErrNilConnectionMonitor signals that a nil connections monitor has been provided
var ErrNilConnectionMonitor = errors.New("nil connections monitor")

// ErrNilPeerDiscoverer signals that a nil peer discoverer has been provided
var ErrNilPeerDiscoverer = errors.New("nil peer discoverer")

// ErrNilConnectionsMetric signals that a nil connections metric has been provided
var ErrNilConnectionsMetric = errors.New("nil connections metric")
>>>>>>> b4603a2a
<|MERGE_RESOLUTION|>--- conflicted
+++ resolved
@@ -177,10 +177,9 @@
 // ErrNilDebugger signals that a nil debugger has been provided
 var ErrNilDebugger = errors.New("nil debugger")
 
-<<<<<<< HEAD
 // ErrInvalidConfig signals that an invalid config has been provided
 var ErrInvalidConfig = errors.New("invalid config")
-=======
+
 // ErrNilPeersOnChannel signals that a nil peers on channel has been provided
 var ErrNilPeersOnChannel = errors.New("nil peers on channel")
 
@@ -191,5 +190,4 @@
 var ErrNilPeerDiscoverer = errors.New("nil peer discoverer")
 
 // ErrNilConnectionsMetric signals that a nil connections metric has been provided
-var ErrNilConnectionsMetric = errors.New("nil connections metric")
->>>>>>> b4603a2a
+var ErrNilConnectionsMetric = errors.New("nil connections metric")